--- conflicted
+++ resolved
@@ -38,36 +38,6 @@
 apt-get install -y --no-install-recommends git
 apt-get clean
 
-<<<<<<< HEAD
 cd /opt/aframe/projects/export
 pip install -r requirements.txt --no-deps --no-cache-dir
-pip install -e . --no-deps --no-cache-dir
-=======
-# installing the local package editably via pip
-# works, but none of the dependencies (e.g. ml4gw)
-# are installed editably. Instead, use poetry export
-# to export to a requirements.txt, and use sed 
-# to prepend the -e flag to all relevant 
-# local packages that require editable installs.
-# poetry has already done dependency resolution for us,
-# so turn that off with the --no-deps flag to increase performance.
-# Lastly, install the export project itself
-python3.8 -m pip install poetry
-cd /opt/aframe/projects/export
-poetry export -o requirements.txt --without-hashes \
-    && sed -i 's|\(.*\) @ file://|-e |' requirements.txt
-
-pip install -r requirements.txt --no-deps --no-cache-dir
-pip install -e . --no-deps --no-cache-dir
-
-# hard code cuda version in container to 11.8.
-# tenssorrt 8.5.1.7 is not compatible with cuda > 12.0,
-# which is the default on dgx boxes. Sadly, tensorrt 8.6.1 
-# is currently incompatible with poetry for some reason
-# see this issue https://github.com/NVIDIA/TensorRT/issues/3362.
-# once (if) that gets resolved, the more robust fix should be to
-# just upgrade tensorrt
-%environment
-export PATH=/usr/local/cuda-11.8/bin:$PATH
-export LD_LIBRARY_PATH=/usr/local/cuda-11.8/lib64:$LD_LIBRARY_PATH
->>>>>>> 24bd7fbb
+pip install -e . --no-deps --no-cache-dir
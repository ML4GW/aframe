--- conflicted
+++ resolved
@@ -104,11 +104,7 @@
         # generate our local node data directory
         # if our specified data source is remote
         self.data_dir = fs_utils.get_data_dir(self.hparams.data_dir)
-<<<<<<< HEAD
-        print(self.data_dir)
-=======
         self.verbose = verbose
->>>>>>> 462c5094
 
     # ================================================ #
     # Distribution utilities

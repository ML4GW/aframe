--- conflicted
+++ resolved
@@ -1,10 +1,8 @@
 import logging
 import os
-<<<<<<< HEAD
+
 from concurrent.futures import ProcessPoolExecutor
-=======
-from concurrent.futures import ProcessPoolExecutor, wait
->>>>>>> 1a1bca47
+
 from functools import partial
 from tempfile import mkdtemp
 
@@ -116,9 +114,5 @@
             download, f"{bucket}/{path}", f"{data_dir}/{path}"
         )
         executor.map(download, background_fnames, targets)
-<<<<<<< HEAD
 
-    future.result()
-=======
-    wait(future)
->>>>>>> 1a1bca47
+    future.result()
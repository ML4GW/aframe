--- conflicted
+++ resolved
@@ -1,16 +1,13 @@
 import logging
 import os
-<<<<<<< HEAD
 from concurrent.futures import ProcessPoolExecutor, wait
 from functools import partial
 from tempfile import gettempdir, mkdtemp
-=======
 
 from concurrent.futures import ProcessPoolExecutor
 
 from functools import partial
-from tempfile import mkdtemp
->>>>>>> 88cec4b3
+
 
 import ray
 import s3fs
@@ -46,14 +43,9 @@
         # worker process downloads its own copy of the data
         # only on its first training run
         if ray.is_initialized():
-<<<<<<< HEAD
             tmpdir = gettempdir()
             worker_id = ray.get_runtime_context().get_worker_id()
             data_dir = f"{tmpdir}/{worker_id}"
-=======
-            worker_id = ray.get_runtime_context().get_worker_id()
-            data_dir = f"/tmp/{worker_id}"
->>>>>>> 88cec4b3
         else:
             data_dir = mkdtemp()
 
@@ -126,9 +118,5 @@
             download, f"{bucket}/{path}", f"{data_dir}/{path}"
         )
         executor.map(download, background_fnames, targets)
-<<<<<<< HEAD
+
     wait(future)
-=======
-
-    future.result()
->>>>>>> 88cec4b3

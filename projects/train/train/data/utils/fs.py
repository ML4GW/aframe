--- conflicted
+++ resolved
@@ -2,13 +2,6 @@
 import os
 from concurrent.futures import ProcessPoolExecutor
 from functools import partial
-<<<<<<< HEAD
-from tempfile import gettempdir
-=======
-
-from tempfile import gettempdir
-
->>>>>>> b04068f7
 
 import ray
 import s3fs

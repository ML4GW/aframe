import logging
import os
from collections.abc import Callable
from pathlib import Path

import kr8s
import law
import luigi
from kubeml import KubernetesRayCluster
from law.contrib import singularity
from law.contrib.singularity.config import config_defaults

from aframe.config import nautilus_urls, ray_head, ray_worker, s3

root = Path(__file__).resolve().parent.parent
logger = logging.getLogger("luigi-interface")


class AframeSandbox(singularity.SingularitySandbox):
    """
    Base sandbox for running aframe tasks in a singularity container.
    """

    sandbox_type = "aframe"

    def get_custom_config_section_postfix(self):
        return self.sandbox_type

    @classmethod
    def config(cls):
        config = {}
        default = config_defaults(None).pop("singularity_sandbox")
        default["law_executable"] = "/usr/local/bin/law"
        default["forward_law"] = False
        postfix = cls.sandbox_type
        config[f"singularity_sandbox_{postfix}"] = default
        return config

    def _get_volumes(self):
        # if running in dev mode, mount the local
        # aframe repo into the container so code changes
        # are reflected
        volumes = super()._get_volumes()
        if self.task and getattr(self.task, "dev", False):
            volumes[str(root)] = "/opt/aframe"

        return volumes


# update the law config to let it know about
# the aframe sandbox config changes
law.config.update(AframeSandbox.config())


class AframeSandboxTask(law.SandboxTask):
    """
    Base task for __any__ Sandbox task (e.g. singularity, poetry/venv etc.)

    The `sandbox` property should return a string
    of the form `{sandbox_type}::{path}`.`sandbox_type`
    corresponds to the `sandbox_type` class variable
    of the desired Sandbox class.

    `path` is the path to the specific sandbox image
    (for singularity sandboxes)or environment (when using poetry / venv)
    one wishes to run the task in.
    """

    dev = luigi.BoolParameter(default=False, significant=False)
    gpus = luigi.Parameter(default="", significant=False)

    @property
    def sandbox(self):
        return None

    def sandbox_env(self, _):
        """
        Set local environment variables to be set inside the sandbox
        """

        # set any environment variables
        # that start with AFRAME_
        env = {}
        for envvar, value in os.environ.items():
            if envvar.startswith("AFRAME_"):
                env[envvar] = value

        # default tmpdir in containers was /tmp/,
        # which does not contain that much memory.
        # map in local tmpdir (should be /local/albert.einstein)
        # which has is enough memory to write large temp
        # files with luigi/law
        for envvar in ["TMPDIR"]:
            env[envvar] = os.getenv(envvar, "")

        # if gpus are specified, expose them inside container
        # via CUDA_VISIBLE_DEVICES env variable
        if self.gpus:
            env["CUDA_VISIBLE_DEVICES"] = self.gpus
        return env

    @property
    def num_gpus(self):
        if self.gpus:
            return len(self.gpus.split(","))
        return 0


class AframeSingularityTask(AframeSandboxTask):
    """
    Sandbox task for running aframe tasks in
    a singularity container. Tasks that wish
    to run in a singularity container should
    inherit from this class.
    """

    image = luigi.Parameter(default="")
    container_root = luigi.Parameter(
        default=os.getenv("AFRAME_CONTAINER_ROOT", ""), significant=False
    )

    def __init__(self, *args, **kwargs):
        super().__init__(*args, **kwargs)
        if not os.path.isabs(self.image):
            self.image = os.path.join(self.container_root, self.image)

        if not os.path.exists(self.image):
            raise ValueError(
                f"Could not find path to container image {self.image}"
            )

    @property
    def singularity_args(self) -> Callable:
        def arg_getter():
            if self.gpus:
                return ["--nv"]
            return []

        return arg_getter

    @property
    def sandbox(self):
        # sandbox is singularity sandbox defined above;
        # image is the path to
        # the singularity container .sif file
        return f"aframe::{self.image}"

    def singularity_forward_law(self) -> bool:
        return True


<<<<<<< HEAD
class RayCluster(KubernetesRayCluster):
    def __init__(self, *args, **kwargs):
        super().__init__(*args, **kwargs)
        self.head["spec"]["template"]["spec"]["containers"][0][
            "imagePullPolicy"
        ] = "Always"
        self.worker["spec"]["template"]["spec"]["containers"][0][
            "imagePullPolicy"
        ] = "Always"


=======
>>>>>>> 24bd7fbb
class AframeRayTask(AframeSingularityTask):
    """
    Base task for tasks that require a ray cluster
    deployed via kubernetes.

    Tasks that wish to utillize a ray cluster
    (for now, just hyperparameter tuning)
    should inherit from this class.
    """

<<<<<<< HEAD
    container = luigi.Parameter(
        default="ghcr.io/ml4gw/aframev2/train:dev", significant=False
    )
=======
    container = luigi.Parameter(default="", significant=False)
>>>>>>> 24bd7fbb
    kubeconfig = luigi.Parameter(default="", significant=False)
    namespace = luigi.Parameter(default="", significant=False)
    label = luigi.Parameter(default="", significant=False)

    def configure_cluster(self, cluster):
        return cluster

    def sandbox_env(self, _):
        # hacky way to pass cluster ip to sandbox task
        # that gets run in the container.
        env = super().sandbox_env(_)
        env["AFRAME_RAY_CLUSTER_IP"] = self.ip
        return env

    def sandbox_before_run(self):
        """
        Method called before the main `run` method to set up
        and launch the ray cluster
        """
        if not self.container:
            self.cluster = None
            return

        api = kr8s.api(kubeconfig=self.kubeconfig or None)

        worker_cpus = ray_worker().cpus_per_gpu * ray_worker().gpus_per_replica
        cluster = KubernetesRayCluster(
            self.container,
            num_workers=ray_worker().replicas,
            worker_cpus=worker_cpus,
            worker_memory=ray_worker().memory,
            gpus_per_worker=ray_worker().gpus_per_replica,
            head_cpus=ray_head().cpus,
            head_memory=ray_head().memory,
            min_gpu_memory=ray_worker().min_gpu_memory,
            api=api,
            label=self.label or None,
        )
        cluster = self.configure_cluster(cluster)

        logger.info("Creating ray cluster")
        cluster.create()
        cluster.wait()
        logger.info("ray cluster online")
        self.cluster = cluster
        self.ip = cluster.get_ip()

    def sandbox_after_run(self):
        """
        Method called after the main `run` method to
        tear down the ray cluster
        """
        if self.cluster is not None:
            logger.info("Deleting ray cluster")
            self.cluster.delete()
            self.cluster = None


class S3Task:
    def get_s3_credentials(self):
        keys = ["aws_access_key_id", "aws_secret_access_key"]
        secret = {}
        for key in keys:
            secret[key.upper()] = getattr(s3(), key)
        return secret

    def get_internal_s3_url(self):
        # if user specified an external nautilus url,
        # map to the corresponding internal url,
        # since the internal url is what is used by the
        # kubernetes cluster to access s3
        url = s3().endpoint_url
        if url in nautilus_urls:
            return nautilus_urls[url]
        return url<|MERGE_RESOLUTION|>--- conflicted
+++ resolved
@@ -149,20 +149,6 @@
         return True
 
 
-<<<<<<< HEAD
-class RayCluster(KubernetesRayCluster):
-    def __init__(self, *args, **kwargs):
-        super().__init__(*args, **kwargs)
-        self.head["spec"]["template"]["spec"]["containers"][0][
-            "imagePullPolicy"
-        ] = "Always"
-        self.worker["spec"]["template"]["spec"]["containers"][0][
-            "imagePullPolicy"
-        ] = "Always"
-
-
-=======
->>>>>>> 24bd7fbb
 class AframeRayTask(AframeSingularityTask):
     """
     Base task for tasks that require a ray cluster
@@ -173,13 +159,9 @@
     should inherit from this class.
     """
 
-<<<<<<< HEAD
     container = luigi.Parameter(
         default="ghcr.io/ml4gw/aframev2/train:dev", significant=False
     )
-=======
-    container = luigi.Parameter(default="", significant=False)
->>>>>>> 24bd7fbb
     kubeconfig = luigi.Parameter(default="", significant=False)
     namespace = luigi.Parameter(default="", significant=False)
     label = luigi.Parameter(default="", significant=False)

import logging
import os
from collections.abc import Callable
from pathlib import Path

import kr8s
import law
import luigi
from kubeml import KubernetesRayCluster
from law.contrib import singularity
from law.contrib.singularity.config import config_defaults

from aframe.config import ray_head, ray_worker

root = Path(__file__).resolve().parent.parent
logger = logging.getLogger("luigi-interface")


class AframeSandbox(singularity.SingularitySandbox):
    """
    Base sandbox for running aframe tasks in a singularity container.
    """

    sandbox_type = "aframe"

    def get_custom_config_section_postfix(self):
        return self.sandbox_type

    @classmethod
    def config(cls):
        config = {}
        default = config_defaults(None).pop("singularity_sandbox")
        default["law_executable"] = "/usr/local/bin/law"
        default["forward_law"] = False
        postfix = cls.sandbox_type
        config[f"singularity_sandbox_{postfix}"] = default
        return config

    def _get_volumes(self):
        # if running in dev mode, mount the local
        # aframe repo into the container so code changes
        # are reflected
        volumes = super()._get_volumes()
        if self.task and getattr(self.task, "dev", False):
            volumes[str(root)] = "/opt/aframe"

        return volumes


# update the law config to let it know about
# the aframe sandbox config changes
law.config.update(AframeSandbox.config())


class AframeSandboxTask(law.SandboxTask):
    """
    Base task for __any__ Sandbox task (e.g. singularity, poetry/venv etc.)

    The `sandbox` property should return a string
    of the form `{sandbox_type}::{path}`.`sandbox_type`
    corresponds to the `sandbox_type` class variable
    of the desired Sandbox class.

    `path` is the path to the specific sandbox image
    (for singularity sandboxes)or environment (when using poetry / venv)
    one wishes to run the task in.
    """

    dev = luigi.BoolParameter(default=False, significant=False)
    gpus = luigi.Parameter(default="", significant=False)

    @property
    def sandbox(self):
        return None

    def sandbox_env(self, _):
        """
        Set local environment variables to be set inside the sandbox
        """

        # set any environment variables
        # that start with AFRAME_
        env = {}
        for envvar, value in os.environ.items():
            if envvar.startswith("AFRAME_"):
                env[envvar] = value

        # default tmpdir in containers was /tmp/,
        # which does not contain that much memory.
        # map in local tmpdir (should be /local/albert.einstein)
        # which has is enough memory to write large temp
        # files with luigi/law
        for envvar in ["TMPDIR"]:
            env[envvar] = os.getenv(envvar, "")

        # if gpus are specified, expose them inside container
        # via CUDA_VISIBLE_DEVICES env variable
        if self.gpus:
            env["CUDA_VISIBLE_DEVICES"] = self.gpus
        return env

    @property
    def num_gpus(self):
        if self.gpus:
            return len(self.gpus.split(","))
        return 0


class AframeSingularityTask(AframeSandboxTask):
    """
    Sandbox task for running aframe tasks in
    a singularity container. Tasks that wish
    to run in a singularity container should
    inherit from this class.
    """

    image = luigi.Parameter(default="")
    container_root = luigi.Parameter(
        default=os.getenv("AFRAME_CONTAINER_ROOT", ""), significant=False
    )

    def __init__(self, *args, **kwargs):
        super().__init__(*args, **kwargs)
        if not os.path.isabs(self.image):
            self.image = os.path.join(self.container_root, self.image)

        if not os.path.exists(self.image):
            raise ValueError(
                f"Could not find path to container image {self.image}"
            )

    @property
    def singularity_args(self) -> Callable:
        def arg_getter():
            if self.gpus:
                return ["--nv"]
            return []

        return arg_getter

    @property
    def sandbox(self):
        # sandbox is singularity sandbox defined above;
        # image is the path to
        # the singularity container .sif file
        return f"aframe::{self.image}"

    def singularity_forward_law(self) -> bool:
        return True


class RayCluster(KubernetesRayCluster):
    def __init__(self, *args, **kwargs):
        super().__init__(*args, **kwargs)
        self.head["spec"]["template"]["spec"]["containers"][0][
            "imagePullPolicy"
        ] = "Always"
        self.worker["spec"]["template"]["spec"]["containers"][0][
            "imagePullPolicy"
        ] = "Always"


class AframeRayTask(AframeSingularityTask):
    """
    Base task for tasks that require a ray cluster
    deployed via kubernetes.

    Tasks that wish to utillize a ray cluster
    (for now, just hyperparameter tuning)
    should inherit from this class.
    """

    container = luigi.Parameter(
        default="ghcr.io/ml4gw/aframev2/train:dev", significant=False
    )
    kubeconfig = luigi.Parameter(default="", significant=False)
    namespace = luigi.Parameter(default="", significant=False)
    label = luigi.Parameter(default="", significant=False)

    def configure_cluster(self, cluster):
        return cluster

    def sandbox_env(self, _):
        # hacky way to pass cluster ip to sandbox task
        # that gets run in the container.
        env = super().sandbox_env(_)
        env["AFRAME_RAY_CLUSTER_IP"] = self.ip
        return env

    def sandbox_before_run(self):
        """
        Method called before the main `run` method to set up
        and launch the ray cluster
        """
        if not self.container:
            self.cluster = None
            return

        api = kr8s.api(kubeconfig=self.kubeconfig or None)

        worker_cpus = ray_worker().cpus_per_gpu * ray_worker().gpus_per_replica
<<<<<<< HEAD
        cluster = RayCluster(
=======
        cluster = KubernetesRayCluster(
>>>>>>> 0ecc8d43
            self.container,
            num_workers=ray_worker().replicas,
            worker_cpus=worker_cpus,
            worker_memory=ray_worker().memory,
            gpus_per_worker=ray_worker().gpus_per_replica,
            head_cpus=ray_head().cpus,
            head_memory=ray_head().memory,
            min_gpu_memory=ray_worker().min_gpu_memory,
            api=api,
            label=self.label or None,
        )
        cluster = self.configure_cluster(cluster)

        logger.info("Creating ray cluster")
        cluster.create()
        cluster.wait()
        logger.info("ray cluster online")
        self.cluster = cluster
        self.ip = cluster.get_ip()

    def sandbox_after_run(self):
        """
        Method called after the main `run` method to
        tear down the ray cluster
        """
        if self.cluster is not None:
            logger.info("Deleting ray cluster")
            self.cluster.delete()
            self.cluster = None<|MERGE_RESOLUTION|>--- conflicted
+++ resolved
@@ -199,11 +199,7 @@
         api = kr8s.api(kubeconfig=self.kubeconfig or None)
 
         worker_cpus = ray_worker().cpus_per_gpu * ray_worker().gpus_per_replica
-<<<<<<< HEAD
-        cluster = RayCluster(
-=======
         cluster = KubernetesRayCluster(
->>>>>>> 0ecc8d43
             self.container,
             num_workers=ray_worker().replicas,
             worker_cpus=worker_cpus,

from .data import *
from .export import ExportLocal
<<<<<<< HEAD
from .infer import InferLocal
from .train import TrainLocal
=======
from .train import TrainLocal, TrainRemote
from .infer import TritonServer
>>>>>>> 39c1777d
<|MERGE_RESOLUTION|>--- conflicted
+++ resolved
@@ -1,9 +1,4 @@
 from .data import *
 from .export import ExportLocal
-<<<<<<< HEAD
 from .infer import InferLocal
-from .train import TrainLocal
-=======
-from .train import TrainLocal, TrainRemote
-from .infer import TritonServer
->>>>>>> 39c1777d
+from .train import TrainLocal, TrainRemote
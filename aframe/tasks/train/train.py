import json
import shlex
import sys
from typing import Dict

import law
import luigi
import yaml
from kr8s.objects import Secret
from luigi.contrib.kubernetes import KubernetesJobTask
from luigi.util import inherits

from aframe.base import AframeSingularityTask, AframeWrapperTask, logger
from aframe.config import s3
from aframe.targets import Bytes, LawS3Target
from aframe.tasks.train.base import (
    RemoteParameters,
    RemoteTrainBase,
    TrainBase,
    TrainBaseParameters,
)
from aframe.tasks.train.config import wandb
from aframe.utils import stream_command


class TrainLocal(TrainBase, AframeSingularityTask):
    @property
    def default_image(self):
        return "train.sif"

    def sandbox_env(self, _) -> Dict[str, str]:
        env = super().sandbox_env(_)
        for key in ["name", "entity", "project", "group", "tags", "api_key"]:
            value = getattr(wandb(), key)
            if value:
                env[f"WANDB_{key.upper()}"] = value
        return env

    def run(self):
        """
        Run local training in subprocess so that lightning
        can properly handle multi-gpu distribution.
        """

        args = self.get_args()
        if len(self.gpus.split(",")) > 1:
            args.append("--trainer.strategy=ddp")
        cmd = [sys.executable, "-m", "train"] + args
        cmd_str = shlex.join(cmd)
        logger.debug(f"Executing command {cmd_str}")
        stream_command(cmd)

    def output(self):
        dir = law.LocalDirectoryTarget(str(self.run_dir))
        return dir.child("model.pt", type="f")


<<<<<<< HEAD
class TrainRemote(RemoteTrainBase, KubernetesJobTask):
    image = luigi.Parameter(default="ghcr.io/ml4gw/aframev2/train:dev")
    min_gpu_memory = luigi.IntParameter(default=15000)
    request_gpus = luigi.IntParameter(default=4)
    request_cpus = luigi.IntParameter(default=24)
    request_cpu_memory = luigi.Parameter(default="64Gi")
=======
class TrainRemote(KubernetesJobTask, RemoteTrainBase):
    dev = luigi.BoolParameter(default=False)

    def __init__(self, *args, **kwargs):
        super().__init__(*args, **kwargs)
        if not str(self.run_dir).startswith("s3://"):
            raise ValueError(
                "run_dir must be an s3 path for remote training tasks"
            )
        if not str(self.data_dir).startswith("s3://"):
            raise ValueError(
                "data_dir must be an s3 path for remote training tasks"
            )

    @property
    def default_image(self):
        return None
>>>>>>> 462c5094

    @property
    def name(self):
        return self.__class__.__name__.lower()

    @property
    def kubernetes_namespace(self):
        return "bbhnet"

    @property
    def pod_creation_wait_interal(self):
        return 7200

    def get_config(self):
        with open(self.config, "r") as f:
            doc = yaml.safe_load(f)
            json_string = json.dumps(doc)
        return json_string

    def get_args(self):
        # get args from base class removing the first two
        # which reference the config file. We'll
        # need to set this as an environment variable of
        # raw yaml content to run remotely.
        args = super().get_args()
        args = args[2:]
        args = ["--config", self.get_config()] + args
        return args

    def output(self):
        return LawS3Target(str(self.run_dir / "model.pt"), format=Bytes)

    @property
    def gpu_constraints(self):
        spec = {}
        spec["affinity"] = {}
        spec["affinity"]["nodeAffinity"] = {}
        spec["affinity"]["nodeAffinity"][
            "requiredDuringSchedulingIgnoredDuringExecution"
        ] = {
            "nodeSelectorTerms": [
                {
                    "matchExpressions": [
                        {
                            "key": "nvidia.com/gpu.memory",
                            "operator": "Gt",
                            "values": [f"{self.min_gpu_memory}"],
                        }
                    ]
                }
            ]
        }
        return spec

    @property
    def backoff_limit(self):
        return 1

    @property
    def secret(self):
        spec = {
            "apiVersion": "v1",
            "kind": "Secret",
            "metadata": {"name": "s3-credentials", "type": "Opaque"},
        }
        spec["stringData"] = s3().get_s3_credentials()

        return Secret(resource=spec)

    @property
    def spec_schema(self):
        spec = self.gpu_constraints
        spec["containers"] = [
            {
                "name": "train",
                "image": self.remote_image,
                "volumeMounts": [{"mountPath": "/dev/shm", "name": "dshm"}],
                "imagePullPolicy": "Always",
                "command": ["python", "-m", "train"],
                "args": self.get_args(),
                "resources": {
                    "limits": {
                        "memory": f"{self.cpu_memory}",
                        "cpu": f"{self.num_cpus}",
                        "nvidia.com/gpu": f"{self.request_gpus}",
                    },
                    "requests": {
                        "memory": f"{self.cpu_memory}",
                        "cpu": f"{self.num_cpus}",
                        "nvidia.com/gpu": f"{self.request_gpus}",
                    },
                },
                "envFrom": [{"secretRef": {"name": "s3-credentials"}}],
                "env": [
                    {
                        "name": "AWS_ENDPOINT_URL",
                        "value": s3().get_internal_s3_url(),
                    },
                    {
                        "name": "WANDB_API_KEY",
                        "value": wandb().api_key,
                    },
                ],
            }
        ]

        spec["volumes"] = [
            {
                "name": "dshm",
                "emptyDir": {"sizeLimit": "32Gi", "medium": "Memory"},
            }
        ]
        return spec

    def run(self):
        if not self.secret.exists():
            self.secret.create()
        super().run()

    def on_failure(self, exc):
        self.secret.delete()
        super().on_failure(exc)

<<<<<<< HEAD
class TuneRemote(RemoteTrainBase, AframeRayTask):
    search_space = luigi.Parameter()
    num_samples = luigi.IntParameter()
    min_epochs = luigi.IntParameter()
    max_epochs = luigi.IntParameter()
    reduction_factor = luigi.IntParameter()
    num_workers = luigi.IntParameter(default=ray_worker().replicas)
    gpus_per_worker = luigi.IntParameter(default=ray_worker().gpus_per_replica)

    @property
    def use_wandb(self):
        # always use wandb logging for tune jobs
        return True

    def get_ip(self):
        ip = os.getenv("AFRAME_RAY_CLUSTER_IP")
        ip += ":10001"
        return ip

    def configure_cluster(self, cluster: "KubernetesRayCluster"):
        secret = self.get_s3_credentials()
        cluster.add_secret("s3-credentials", env=secret)
        cluster.set_env({"AWS_ENDPOINT_URL": self.get_internal_s3_url()})
        cluster.set_env({"WANDB_API_KEY": wandb().api_key})
        return cluster

    def complete(self):
        return False

    def run(self):
        from train.tune.cli import main

        args = self.get_args()
        args.append(f"--tune.address={self.get_ip()}")
        args.append(f"--tune.space={self.search_space}")
        args.append(f"--tune.num_workers={self.num_workers}")
        args.append(f"--tune.gpus_per_worker={self.gpus_per_worker}")
        args.append("--tune.cpus_per_gpu=" + str(ray_worker().cpus_per_gpu))
        args.append(f"--tune.num_samples={self.num_samples}")
        args.append(f"--tune.min_epochs={self.min_epochs}")
        args.append(f"--tune.max_epochs={self.max_epochs}")
        args.append(f"--tune.reduction_factor={self.reduction_factor}")
        args.append(f"--tune.storage_dir={self.run_dir}")
        main(args)
=======
    def on_success(self):
        self.secret.delete()
        super().on_success()


@inherits(TrainBaseParameters, RemoteParameters)
class Train(AframeWrapperTask):
    """
    Class that dynamically chooses between
    remote training on nautilus or local training on LDG.

    Useful for incorporating into pipelines where
    you don't care where the training is run.
    """

    def __init__(self, *args, **kwargs):
        super().__init__(*args, **kwargs)
        self.train_remote = self.validate_dirs()

    def validate_dirs(self) -> bool:
        # train remotely if run_dir stars with s3://

        # Note: one can specify a remote data_dir, but
        # train locally
        train_remote = str(self.run_dir).startswith("s3://")

        if train_remote and not str(self.data_dir).startswith("s3://"):
            raise ValueError(
                "If run_dir is an s3 path, data_dir must also be an s3 path"
                "Got data_dir: {self.data_dir} and run_dir: {self.run_dir}"
            )
        return train_remote

    def requires(self):
        if self.train_remote:
            return TrainRemote.req(self)
        else:
            return TrainLocal.req(self)
>>>>>>> 462c5094
<|MERGE_RESOLUTION|>--- conflicted
+++ resolved
@@ -55,14 +55,6 @@
         return dir.child("model.pt", type="f")
 
 
-<<<<<<< HEAD
-class TrainRemote(RemoteTrainBase, KubernetesJobTask):
-    image = luigi.Parameter(default="ghcr.io/ml4gw/aframev2/train:dev")
-    min_gpu_memory = luigi.IntParameter(default=15000)
-    request_gpus = luigi.IntParameter(default=4)
-    request_cpus = luigi.IntParameter(default=24)
-    request_cpu_memory = luigi.Parameter(default="64Gi")
-=======
 class TrainRemote(KubernetesJobTask, RemoteTrainBase):
     dev = luigi.BoolParameter(default=False)
 
@@ -80,7 +72,6 @@
     @property
     def default_image(self):
         return None
->>>>>>> 462c5094
 
     @property
     def name(self):
@@ -204,52 +195,6 @@
         self.secret.delete()
         super().on_failure(exc)
 
-<<<<<<< HEAD
-class TuneRemote(RemoteTrainBase, AframeRayTask):
-    search_space = luigi.Parameter()
-    num_samples = luigi.IntParameter()
-    min_epochs = luigi.IntParameter()
-    max_epochs = luigi.IntParameter()
-    reduction_factor = luigi.IntParameter()
-    num_workers = luigi.IntParameter(default=ray_worker().replicas)
-    gpus_per_worker = luigi.IntParameter(default=ray_worker().gpus_per_replica)
-
-    @property
-    def use_wandb(self):
-        # always use wandb logging for tune jobs
-        return True
-
-    def get_ip(self):
-        ip = os.getenv("AFRAME_RAY_CLUSTER_IP")
-        ip += ":10001"
-        return ip
-
-    def configure_cluster(self, cluster: "KubernetesRayCluster"):
-        secret = self.get_s3_credentials()
-        cluster.add_secret("s3-credentials", env=secret)
-        cluster.set_env({"AWS_ENDPOINT_URL": self.get_internal_s3_url()})
-        cluster.set_env({"WANDB_API_KEY": wandb().api_key})
-        return cluster
-
-    def complete(self):
-        return False
-
-    def run(self):
-        from train.tune.cli import main
-
-        args = self.get_args()
-        args.append(f"--tune.address={self.get_ip()}")
-        args.append(f"--tune.space={self.search_space}")
-        args.append(f"--tune.num_workers={self.num_workers}")
-        args.append(f"--tune.gpus_per_worker={self.gpus_per_worker}")
-        args.append("--tune.cpus_per_gpu=" + str(ray_worker().cpus_per_gpu))
-        args.append(f"--tune.num_samples={self.num_samples}")
-        args.append(f"--tune.min_epochs={self.min_epochs}")
-        args.append(f"--tune.max_epochs={self.max_epochs}")
-        args.append(f"--tune.reduction_factor={self.reduction_factor}")
-        args.append(f"--tune.storage_dir={self.run_dir}")
-        main(args)
-=======
     def on_success(self):
         self.secret.delete()
         super().on_success()
@@ -287,5 +232,4 @@
         if self.train_remote:
             return TrainRemote.req(self)
         else:
-            return TrainLocal.req(self)
->>>>>>> 462c5094
+            return TrainLocal.req(self)
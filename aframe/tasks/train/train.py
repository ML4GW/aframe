--- conflicted
+++ resolved
@@ -193,20 +193,11 @@
         ip += ":10001"
         return ip
 
-    def get_ip(self):
-        ip = os.getenv("AFRAME_RAY_CLUSTER_IP")
-        ip += ":10001"
-        return ip
-
     def configure_cluster(self, cluster: "KubernetesRayCluster"):
         secret = self.get_s3_credentials()
         cluster.add_secret("s3-credentials", env=secret)
         cluster.set_env({"AWS_ENDPOINT_URL": self.get_internal_s3_url()})
-<<<<<<< HEAD
         cluster.set_env({"WANDB_API_KEY": wandb().api_key})
-=======
->>>>>>> 965f2164
-        cluster.dump("test.yaml")
         return cluster
 
     def complete(self):
@@ -218,15 +209,8 @@
         args = self.get_args()
         args.append(f"--tune.address={self.get_ip()}")
         args.append(f"--tune.space={self.search_space}")
-<<<<<<< HEAD
         args.append(f"--tune.num_workers={self.num_workers}")
         args.append(f"--tune.gpus_per_worker={self.gpus_per_worker}")
-=======
-        args.append(f"--tune.num_workers={ray_worker().replicas}")
-        args.append(
-            "--tune.gpus_per_worker=" + str(ray_worker().gpus_per_worker)
-        )
->>>>>>> 965f2164
         args.append("--tune.cpus_per_gpu=" + str(ray_worker().cpus_per_gpu))
         args.append(f"--tune.num_samples={self.num_samples}")
         args.append(f"--tune.min_epochs={self.min_epochs}")

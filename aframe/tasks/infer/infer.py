import logging
import socket
import subprocess
from pathlib import Path

import law
import luigi
import psutil
from luigi.util import inherits

<<<<<<< HEAD
from aframe.base import AframeSandboxTask, S3Task
=======
from aframe.base import AframeSandboxTask
from aframe.config import s3
from aframe.parameters import PathParameter
>>>>>>> 462c5094
from aframe.tasks.export.export import ExportParams

INFER_DIR = Path(__file__).parent.parent.parent.parent / "projects" / "infer"


def get_poetry_env(path):
    """
    Get the poetry environment path
    corresponding to a given directory
    """
    output = None
    try:
        output = subprocess.check_output(
            ["poetry", "env", "info", "-p"], cwd=path
        )
    except subprocess.CalledProcessError:
        logging.warning("Infer directory is not a valid poetry environment")
    else:
        output = output.decode("utf-8").strip()
    return output


class InferParameters(law.Task):
    output_dir = PathParameter()
    ifos = luigi.ListParameter(default=["H1", "L1"])
    inference_sampling_rate = luigi.FloatParameter()
    batch_size = luigi.IntParameter()
    psd_length = luigi.FloatParameter()
    cluster_window_length = luigi.FloatParameter()
    integration_window_length = luigi.FloatParameter()
    fduration = luigi.FloatParameter()
    Tb = luigi.FloatParameter()
    shifts = luigi.ListParameter(default=[0, 1])
    sequence_id = luigi.IntParameter()
    model_name = luigi.Parameter()
    model_version = luigi.IntParameter()
    streams_per_gpu = luigi.IntParameter()
    repository_directory = luigi.Parameter(default="")
    rate_per_gpu = luigi.FloatParameter(
        default=100.0, description="Inferences per second per gpu"
    )
    zero_lag = luigi.BoolParameter(default=False)


@inherits(InferParameters)
class InferBase(AframeSandboxTask):
    """
    Base class for inference tasks
    """

    # dynamically grab poetry environment from
    # local repository directory to use for
    # the sandbox environment of this task
    env_path = get_poetry_env(INFER_DIR)
    sandbox = f"venv::{env_path}"

    def get_ip_address(self) -> str:
        raise NotImplementedError

    @property
    def num_clients(self):
        # account for two streams per condor job: background and injection
        return self.streams_per_gpu * self.num_gpus // 2

    @property
    def rate_per_client(self):
        if not self.rate_per_gpu:
            return None
        total_rate = self.num_gpus * self.rate_per_gpu
        return total_rate / self.num_clients

    @property
    def foreground_output(self):
        return self.output_dir / "foreground.hdf5"

    @property
    def background_output(self):
        return self.output_dir / "background.hdf5"

    @property
    def zero_lag_output(self):
        return self.output_dir / "0lag.hdf5"

    @property
    def background_fnames(self):
        return self.input()["data"].collection.targets.values()

    @property
    def injection_set_fname(self):
        return self.input()["waveforms"][0].path

    def output(self):
        outputs = [
            law.LocalFileTarget(self.foreground_output),
            law.LocalFileTarget(self.background_output),
        ]
        if self.zero_lag:
            outputs.append(law.LocalFileTarget(self.zero_lag_output))
        return outputs


@inherits(InferParameters)
class InferLocal(InferBase):
    """
    Launch inference on local gpus
    """

    triton_image = luigi.Parameter()

    @staticmethod
    def get_ip_address() -> str:
        """
        Get the local, cluster-internal IP address
        """

        for _, addrs in psutil.net_if_addrs().items():
            for addr in addrs:
                if (
                    addr.family == socket.AF_INET
                    and not addr.address.startswith("127.")
                ):
                    return addr.address
        raise ValueError("No valid IP address found")

    @property
    def model_repo_dir(self):
        return self.input()["model_repository"].path

    def run(self):
        from infer.deploy.local import deploy_local

        from aframe import utils

        segments = utils.segments_from_paths(self.background_fnames)
        num_shifts = utils.get_num_shifts_from_Tb(
            segments, self.Tb, max(self.shifts)
        )

        background_fnames = [f.path for f in self.background_fnames]
        deploy_local(
            ip_address=self.get_ip_address(),
            image=self.triton_image,
            model_name=self.model_name,
            model_repo_dir=self.model_repo_dir,
            ifos=self.ifos,
            shifts=self.shifts,
            num_shifts=num_shifts,
            background_fnames=background_fnames,
            injection_set_fname=self.injection_set_fname,
            batch_size=self.batch_size,
            psd_length=self.psd_length,
            fduration=self.fduration,
            inference_sampling_rate=self.inference_sampling_rate,
            integration_window_length=self.integration_window_length,
            cluster_window_length=self.cluster_window_length,
            output_dir=self.output_dir,
            model_version=self.model_version,
            num_parallel_jobs=self.num_clients,
            rate=self.rate_per_client,
            zero_lag=self.zero_lag,
        )


@inherits(InferParameters, ExportParams)
class InferRemote(InferBase, S3Task):
    """
    Launch inference on a remote kubernetes cluster.
    """

    image = luigi.Parameter()
    replicas = luigi.IntParameter()
    gpus_per_replica = luigi.IntParameter()
    cpus_per_replica = luigi.IntParameter()
    memory = luigi.Parameter(default="8G")
    min_gpu_memory = luigi.Parameter()

    @property
    def command(self):
        return ["python", "-m", "export.remote"]

    @property
    def args(self):
        return [
            "--weights",
            self.weights,
            "--kernel_length",
            str(self.kernel_length),
            "--inference_sampling_rate",
            str(self.inference_sampling_rate),
            "--batch_size",
            str(self.batch_size),
            "--psd_length",
            str(self.psd_length),
            "--streams_per_gpu",
            str(self.streams_per_gpu),
            "--fduration",
            str(self.fduration),
            "--sample_rate",
            str(self.sample_rate),
            "--num_ifos",
            str(len(self.ifos)),
            "--highpass",
            str(self.highpass),
        ]

    def configure_cluster(self, cluster):
<<<<<<< HEAD
        secret = self.get_s3_credentials()
        cluster.add_secret("s3-credentials", env=secret)
        cluster.set_env({"AWS_ENDPOINT_URL": self.get_internal_s3_url()})
        return cluster

    def sandbox_before_run(self):
        cluster = KubernetesTritonCluster(
            self.image,
            self.command,
            self.args,
            self.replicas,
            self.gpus_per_replica,
            self.cpus_per_replica,
            self.memory,
            self.min_gpu_memory,
        )
=======
        secret = s3().get_s3_credentials()
        cluster.add_secret("s3-credentials", env=secret)
        cluster.set_env({"AWS_ENDPOINT_URL": s3().get_internal_s3_url()})
        return cluster

    def sandbox_before_run(self):
        # TODO: build triton helm chart
        cluster = None
>>>>>>> 462c5094
        cluster.dump("cluster.yaml")
        cluster.create()
        cluster.wait()

    def sandbox_after_run(self):
        """
        Method called after the main `run` method to
        tear down the ray cluster
        """
        if self.cluster is not None:
            self.cluster.delete()
            self.cluster = None

    def get_ip_address(self):
        return self.cluster.get_ip()

    def run(self):
        from infer.deploy.remote import deploy_remote

        from aframe import utils

        # infer segment start and stop times directly from file names
        segments = utils.segments_from_paths(self.background_fnames)
        num_shifts = utils.get_num_shifts_from_Tb(
            segments, self.Tb, max(self.shifts)
        )

        background_fnames = [f.path for f in self.background_fnames]
        deploy_remote(
            ip_address=self.get_ip_address(),
            model_name=self.model_name,
            ifos=self.ifos,
            shifts=self.shifts,
            num_shifts=num_shifts,
            background_fnames=background_fnames,
            injection_set_fname=self.injection_set_fname,
            batch_size=self.batch_size,
            psd_length=self.psd_length,
            fduration=self.fduration,
            inference_sampling_rate=self.inference_sampling_rate,
            integration_window_length=self.integration_window_length,
            cluster_window_length=self.cluster_window_length,
            output_dir=self.output_dir,
            model_version=self.model_version,
            num_parallel_jobs=self.num_parallel_jobs,
        )<|MERGE_RESOLUTION|>--- conflicted
+++ resolved
@@ -8,13 +8,9 @@
 import psutil
 from luigi.util import inherits
 
-<<<<<<< HEAD
-from aframe.base import AframeSandboxTask, S3Task
-=======
 from aframe.base import AframeSandboxTask
 from aframe.config import s3
 from aframe.parameters import PathParameter
->>>>>>> 462c5094
 from aframe.tasks.export.export import ExportParams
 
 INFER_DIR = Path(__file__).parent.parent.parent.parent / "projects" / "infer"
@@ -179,7 +175,7 @@
 
 
 @inherits(InferParameters, ExportParams)
-class InferRemote(InferBase, S3Task):
+class InferRemote(InferBase):
     """
     Launch inference on a remote kubernetes cluster.
     """
@@ -221,24 +217,6 @@
         ]
 
     def configure_cluster(self, cluster):
-<<<<<<< HEAD
-        secret = self.get_s3_credentials()
-        cluster.add_secret("s3-credentials", env=secret)
-        cluster.set_env({"AWS_ENDPOINT_URL": self.get_internal_s3_url()})
-        return cluster
-
-    def sandbox_before_run(self):
-        cluster = KubernetesTritonCluster(
-            self.image,
-            self.command,
-            self.args,
-            self.replicas,
-            self.gpus_per_replica,
-            self.cpus_per_replica,
-            self.memory,
-            self.min_gpu_memory,
-        )
-=======
         secret = s3().get_s3_credentials()
         cluster.add_secret("s3-credentials", env=secret)
         cluster.set_env({"AWS_ENDPOINT_URL": s3().get_internal_s3_url()})
@@ -247,7 +225,6 @@
     def sandbox_before_run(self):
         # TODO: build triton helm chart
         cluster = None
->>>>>>> 462c5094
         cluster.dump("cluster.yaml")
         cluster.create()
         cluster.wait()

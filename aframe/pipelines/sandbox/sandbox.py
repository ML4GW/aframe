--- conflicted
+++ resolved
@@ -60,7 +60,6 @@
             os.path.join(config.train_run_dir, "model.pt"), client=self.client
         )
 
-<<<<<<< HEAD
     def run(self):
         # check that data_remote and run_remote
         # are either both specified, or both None
@@ -88,58 +87,8 @@
                 request_gpus=train_remote().request_gpus,
                 request_cpu_memory=train_remote().request_cpu_memory,
             )
-=======
-# dynamically create local or remote train task
-# depending on the specified format of the data and run directories
-@inherits(TrainParameters)
-class SandboxTrain(law.Task):
-    dev = luigi.BoolParameter(default=False, significant=False)
-
-    @property
-    def client(self):
-        return S3Client(endpoint_url=s3().endpoint_url)
-
-    def requires(self):
-        return SandboxTrainDatagen.req(self)
->>>>>>> a5917693
-
-    def output(self):
-        return s3_or_local(
-            os.path.join(config.train_run_dir, "model.pt"), client=self.client
-        )
-
-    def run(self):
-        # check that data_remote and run_remote
-        # are either both specified, or both None
-        if (config.data_remote is None) != (config.run_remote is None):
-            raise ValueError(
-                "Must specify both remote or local data and run directories"
-            )
-
-        # run locally if not specified
-        local = config.data_remote is None
-        if local:
-            yield TrainLocal.req(
-                self,
-                data_dir=config.train_data_dir,
-                run_dir=config.train_run_dir,
-            )
-        else:
-            yield TrainRemote.req(
-                self,
-                image=train_remote().image,
-                config="/home/ethan.marx/projects/aframev2/projects/train/config.yaml",  # noqa
-                data_dir=config.train_data_dir,
-                run_dir=config.train_run_dir,
-                request_cpus=train_remote().request_cpus,
-                request_gpus=train_remote().request_gpus,
-                request_cpu_memory=train_remote().request_cpu_memory,
-            )
-
-<<<<<<< HEAD
-=======
-
->>>>>>> a5917693
+
+
 class SandboxExport(ExportLocal):
     def requires(self):
         # expicitly pass parameters image and config parameters

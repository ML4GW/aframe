# config for end to end sandbox experiment
# parameters that aren't specified here are either
# 1. derived from base config (see config.py in this directory)
# 2. set to default values in the code

# luigi level config
[luigi_core]
local_scheduler = true
module = aframe
log_level = DEBUG

# configuration for pipeline parameters

[luigi_base]
# run location parameters
run_dir = $AFRAME_RUN_DIR
data_dir = $AFRAME_DATA_DIR
ifos = ["H1", "L1"]

# data generation parameters
train_start = 1240579783
train_stop = 1241443783
test_stop = 1244035783

min_duration = 1024
max_duration = 20000
Tb = 31536000
flag = DCS-ANALYSIS_READY_C01:1
channels = ["H1:DCS-CALIB_STRAIN_CLEAN_SUB60HZ_C01", "L1:DCS-CALIB_STRAIN_CLEAN_SUB60HZ_C01"]
shifts = [0, 1]

# waveform parameters
waveform_approximant = IMRPhenomPv2
waveform_duration = 8
minimum_frequency = 20
reference_frequency = 50

# training parameters
kernel_length = 1.5
batch_size = 512
prior = data.priors.priors.end_o3_ratesandpops

# data conditioning / preprocessing parameters
sample_rate = 2048
fduration = 1
fftlength = 2.0
highpass = 32

# inference / export parameters  
inference_psd_length = 64
inference_sampling_rate = 16
inference_batch_size = 512

[luigi_train_background]
start = &::luigi_base::train_start
end = &::luigi_base::train_stop
sample_rate = &::luigi_base::sample_rate
min_duration = &::luigi_base::min_duration
max_duration = &::luigi_base::max_duration
flag = &::luigi_base::flag
ifos = &::luigi_base::ifos
channels = &::luigi_base::channels

[luigi_test_background]
start = &::luigi_base::train_stop
end = &::luigi_base::test_stop
sample_rate = &::luigi_base::sample_rate
min_duration = &::luigi_base::min_duration
max_duration = &::luigi_base::max_duration
flag = &::luigi_base::flag
channels = &::luigi_base::channels

[luigi_train_waveforms]
num_signals = 50000
sample_rate = &::luigi_base::sample_rate
waveform_duration = &::luigi_base::waveform_duration
minimum_frequency = &::luigi_base::minimum_frequency
reference_frequency = &::luigi_base::reference_frequency
waveform_approximant = &::luigi_base::waveform_approximant
prior = &::luigi_base::prior

[luigi_timeslide_waveforms]
Tb = &::luigi_base::Tb
shifts = &::luigi_base::shifts
spacing = 16
buffer = 16
snr_threshold = 2

prior = &::luigi_base::prior
start = &::luigi_base::train_stop
end = &::luigi_base::test_stop
ifos = &::luigi_base::ifos
psd_length = &::luigi_base::inference_psd_length
sample_rate = &::luigi_base::sample_rate
minimum_frequency = &::luigi_base::minimum_frequency
reference_frequency = &::luigi_base::reference_frequency
waveform_duration = &::luigi_base::waveform_duration
waveform_approximant = &::luigi_base::waveform_approximant
highpass = &::luigi_base::highpass


[luigi_export]
fftlength = &::luigi_base::fftlength
fduration = &::luigi_base::fduration
kernel_length = &::luigi_base::kernel_length
inference_sampling_rate = &::luigi_base::inference_sampling_rate
sample_rate = &::luigi_base::sample_rate

# TODO: resolve enum platform parsing error
# platform = luigi.Parameter(default="TENSORRT")
ifos = &::luigi_base::ifos
batch_size = &::luigi_base::inference_batch_size
psd_length = &::luigi_base::inference_psd_length
highpass = &::luigi_base::highpass

streams_per_gpu = 2
aframe_instances = 2
clean = true

[luigi_train]
ifos = &::luigi_base::ifos
kernel_length = &::luigi_base::kernel_length
highpass = &::luigi_base::highpass
fduration = &::luigi_base::fduration
seed = 1122
use_wandb = true

[luigi_infer]
fduration = &::luigi_base::fduration
batch_size = &::luigi_base::inference_batch_size
psd_length = &::luigi_base::inference_psd_length
ifos = &::luigi_base::ifos
inference_sampling_rate = &::luigi_base::inference_sampling_rate
cluster_window_length = 8
integration_window_length = 1
Tb = &::luigi_base::Tb
shifts = &::luigi_base::shifts
clients_per_gpu = 6


# triton args
model_name = aframe-stream
model_version = -1
triton_image = hermes/tritonserver:22.12
sequence_id = 1001

[wandb]
project = aframe

[s3]
endpoint_url = https://s3-west.nrp-nautilus.io

[luigi_ray_worker]
replicas = 4
cpus = 16
gpus = 2
memory = 80G
min_gpu_memory = 15000

[luigi_ray_head]
cpus = 2
memory = 1G

<<<<<<< HEAD
=======
[Fetch]
workflow = htcondor

# task level config
>>>>>>> a5917693
[luigi_Fetch]
workflow = htcondor

[luigi_SandboxGenerateTimeslideWaveforms]
workflow = htcondor

[SandboxGenerateTimeslideWaveforms]
workflow = htcondor

[logging]
law: DEBUG
law.sandbox.base: DEBUG
law.patches: DEBUG
law.workflow.base: DEBUG<|MERGE_RESOLUTION|>--- conflicted
+++ resolved
@@ -161,13 +161,6 @@
 cpus = 2
 memory = 1G
 
-<<<<<<< HEAD
-=======
-[Fetch]
-workflow = htcondor
-
-# task level config
->>>>>>> a5917693
 [luigi_Fetch]
 workflow = htcondor
 

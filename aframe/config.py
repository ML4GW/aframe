--- conflicted
+++ resolved
@@ -7,11 +7,7 @@
 
 class ray_worker(luigi.Config):
     replicas = luigi.IntParameter(default=2)
-<<<<<<< HEAD
     gpus_per_replica = luigi.IntParameter(default=2)
-=======
-    gpus = luigi.IntParameter(default=2)
->>>>>>> 965f2164
     cpus_per_gpu = luigi.IntParameter(default=8)
     gpus_per_worker = luigi.IntParameter(default=1)
     memory = luigi.Parameter(default="10G")
